"""
Useful form fields for use with the mongoengine.
"""
from gettext import gettext as _
import json

from wtforms import widgets
from wtforms.fields import SelectFieldBase, TextAreaField, Field
from wtforms.validators import ValidationError

from mongoengine.queryset import DoesNotExist

import six

__all__ = (
    'ModelSelectField', 'QuerySetSelectField',
)


class QuerySetSelectField(SelectFieldBase):
    """
    Given a QuerySet either at initialization or inside a view, will display a
    select drop-down field of choices. The `data` property actually will
    store/keep an ORM model instance, not the ID. Submitting a choice which is
    not in the queryset will result in a validation error.

    Specifying `label_attr` in the constructor will use that property of the
    model instance for display in the list, else the model object's `__str__`
    or `__unicode__` will be used.

    If `allow_blank` is set to `True`, then a blank choice will be added to the
    top of the list. Selecting this choice will result in the `data` property
    being `None`.  The label for the blank choice can be set by specifying the
    `blank_text` parameter.
    """
    widget = widgets.Select()

    def __init__(self, label=u'', validators=None, queryset=None, label_attr='',
                 allow_blank=False, blank_text=u'---', **kwargs):
        super(QuerySetSelectField, self).__init__(label, validators, **kwargs)
        self.label_attr = label_attr
        self.allow_blank = allow_blank
        self.blank_text = blank_text
        self.queryset = queryset

    def iter_choices(self):
        if self.allow_blank:
            yield (u'__None', self.blank_text, self.data is None)

        if self.queryset == None:
            return

        self.queryset.rewind()
        for obj in self.queryset:
            label = self.label_attr and getattr(obj, self.label_attr) or obj
            yield (obj.id, label, obj == self.data)

    def process_formdata(self, valuelist):
        if valuelist:
            if valuelist[0] == '__None':
                self.data = None
            else:
                if self.queryset == None:
                    self.data = None
                    return

                try:
                    # clone() because of https://github.com/MongoEngine/mongoengine/issues/56
                    obj = self.queryset.clone().get(id=valuelist[0])
                    self.data = obj
                except DoesNotExist:
                    self.data = None

    def pre_validate(self, form):
        if not self.allow_blank or self.data is not None:
            if not self.data:
                raise ValidationError(_(u'Not a valid choice'))


class QuerySetSelectMultipleField(QuerySetSelectField):

    widget = widgets.Select(multiple=True)

    def  __init__(self, label=u'', validators=None, queryset=None, label_attr='',
                  allow_blank=False, blank_text=u'---', **kwargs):
        super(QuerySetSelectMultipleField, self).__init__(label, validators, queryset, label_attr, allow_blank, blank_text, **kwargs)

    def process_formdata(self, valuelist):
        if valuelist:
            if valuelist[0] == '__None':
                self.data = None
            else:
                if not self.queryset:
                    self.data = None
                    return

                self.queryset.rewind()
                self.data = [obj for obj in self.queryset if str(obj.id) in valuelist]
                if not len(self.data):
                    self.data = None


class ModelSelectField(QuerySetSelectField):
    """
    Like a QuerySetSelectField, except takes a model class instead of a
    queryset and lists everything in it.
    """
    def __init__(self, label=u'', validators=None, model=None, **kwargs):
        queryset = kwargs.pop('queryset', model.objects)
        super(ModelSelectField, self).__init__(label, validators, queryset=queryset, **kwargs)


class ModelSelectMultipleField(QuerySetSelectMultipleField):
    """
    Allows multiple select
    """
    def __init__(self, label=u'', validators=None, model=None, **kwargs):
        queryset = kwargs.pop('queryset', model.objects)
        super(ModelSelectMultipleField, self).__init__(label, validators, queryset=queryset, **kwargs)



class JSONField(TextAreaField):
    def _value(self):
        if self.raw_data:
            return self.raw_data[0]
        else:
            return self.data and unicode(json.dumps(self.data)) or u''

    def process_formdata(self, value):
        if value:
            try:
                self.data = json.loads(value[0])
            except ValueError:
                raise ValueError(self.gettext(u'Invalid JSON data.'))


class DictField(JSONField):
    def process_formdata(self, value):
        super(DictField, self).process_formdata(value)
        if value and not isinstance(self.data, dict):
            raise ValueError(self.gettext(u'Not a valid dictionary.'))


# MongoEngine validates '' as an invalid email. Therefore the standard StringField which returns '' if it is passed None won't work.
class NoneStringField(Field):
    """
    This field is the base for most of the more complicated fields, and
    represents an ``<input type="text">``.
    """
    widget = widgets.TextInput()

    def process_formdata(self, valuelist):
        if valuelist:
            self.data = valuelist[0]
        else:
            self.data = None

    def _value(self):
<<<<<<< HEAD
        return six.text_type(self.data) if self.data else None


=======
        return text_type(self.data) if self.data else None
>>>>>>> 96e24f9a
<|MERGE_RESOLUTION|>--- conflicted
+++ resolved
@@ -157,10 +157,4 @@
             self.data = None
 
     def _value(self):
-<<<<<<< HEAD
         return six.text_type(self.data) if self.data else None
-
-
-=======
-        return text_type(self.data) if self.data else None
->>>>>>> 96e24f9a
