--- conflicted
+++ resolved
@@ -6,13 +6,7 @@
 
 _ = lambda x: x
 
-<<<<<<< HEAD
 package_loader = PackageLoader('flask_mongoengine', 'templates')
-=======
-
-package_loader = PackageLoader('flask_mongoengine', 'templates')
-
->>>>>>> 624d419f
 
 def _maybe_patch_jinja_loader(jinja_env):
     """Patch the jinja_env loader to include flaskext.mongoengine
@@ -22,7 +16,6 @@
         jinja_env.loader = ChoiceLoader([jinja_env.loader, package_loader])
     elif package_loader not in jinja_env.loader.loaders:
         jinja_env.loader.loaders.append(package_loader)
-
 
 class MongoDebugPanel(DebugPanel):
     """Panel that shows information about MongoDB operations (including stack)
